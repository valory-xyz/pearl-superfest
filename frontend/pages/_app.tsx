import '../styles/globals.scss';

import { ConfigProvider } from 'antd';
import type { AppProps } from 'next/app';
import { useEffect, useRef } from 'react';

import { Layout } from '@/components/Layout';
import {
  AppInfoProvider,
  PageStateProvider,
  ServicesProvider,
  SetupProvider,
} from '@/context';
import { BalanceProvider } from '@/context/BalanceProvider';
import { ElectronApiProvider } from '@/context/ElectronApiProvider';
import { MasterSafeProvider } from '@/context/MasterSafeProvider';
import { RewardProvider } from '@/context/RewardProvider';
import { SettingsProvider } from '@/context/SettingsProvider';
import { StoreProvider } from '@/context/StoreProvider';
import { WalletProvider } from '@/context/WalletProvider';
import { mainTheme } from '@/theme';

export default function App({ Component, pageProps }: AppProps) {
  const isMounted = useRef(false);

  useEffect(() => {
    isMounted.current = true;
    return () => {
      isMounted.current = false;
    };
  }, []);

  return (
    <AppInfoProvider>
<<<<<<< HEAD
      <StoreProvider>
        <PageStateProvider>
          <WalletProvider>
            <MasterSafeProvider>
              <ServicesProvider>
                <RewardProvider>
                  <BalanceProvider>
                    <SetupProvider>
                      <SettingsProvider>
                        {isMounted ? (
                          <ConfigProvider theme={mainTheme}>
                            <Layout>
                              <Component {...pageProps} />
                            </Layout>
                          </ConfigProvider>
                        ) : null}
                      </SettingsProvider>
                    </SetupProvider>
                  </BalanceProvider>
                </RewardProvider>
              </ServicesProvider>
            </MasterSafeProvider>
          </WalletProvider>
        </PageStateProvider>
      </StoreProvider>
=======
      <PageStateProvider>
        <WalletProvider>
          <MasterSafeProvider>
            <ServicesProvider>
              <RewardProvider>
                <BalanceProvider>
                  <SetupProvider>
                    <SettingsProvider>
                      {isMounted ? (
                        <ConfigProvider theme={mainTheme}>
                          <ElectronApiProvider>
                            <Layout>
                              <Component {...pageProps} />
                            </Layout>
                          </ElectronApiProvider>
                        </ConfigProvider>
                      ) : null}
                    </SettingsProvider>
                  </SetupProvider>
                </BalanceProvider>
              </RewardProvider>
            </ServicesProvider>
          </MasterSafeProvider>
        </WalletProvider>
      </PageStateProvider>
>>>>>>> dc409bce
    </AppInfoProvider>
  );
}<|MERGE_RESOLUTION|>--- conflicted
+++ resolved
@@ -5,18 +5,12 @@
 import { useEffect, useRef } from 'react';
 
 import { Layout } from '@/components/Layout';
-import {
-  AppInfoProvider,
-  PageStateProvider,
-  ServicesProvider,
-  SetupProvider,
-} from '@/context';
+import { PageStateProvider, ServicesProvider, SetupProvider } from '@/context';
 import { BalanceProvider } from '@/context/BalanceProvider';
 import { ElectronApiProvider } from '@/context/ElectronApiProvider';
 import { MasterSafeProvider } from '@/context/MasterSafeProvider';
 import { RewardProvider } from '@/context/RewardProvider';
 import { SettingsProvider } from '@/context/SettingsProvider';
-import { StoreProvider } from '@/context/StoreProvider';
 import { WalletProvider } from '@/context/WalletProvider';
 import { mainTheme } from '@/theme';
 
@@ -31,34 +25,7 @@
   }, []);
 
   return (
-    <AppInfoProvider>
-<<<<<<< HEAD
-      <StoreProvider>
-        <PageStateProvider>
-          <WalletProvider>
-            <MasterSafeProvider>
-              <ServicesProvider>
-                <RewardProvider>
-                  <BalanceProvider>
-                    <SetupProvider>
-                      <SettingsProvider>
-                        {isMounted ? (
-                          <ConfigProvider theme={mainTheme}>
-                            <Layout>
-                              <Component {...pageProps} />
-                            </Layout>
-                          </ConfigProvider>
-                        ) : null}
-                      </SettingsProvider>
-                    </SetupProvider>
-                  </BalanceProvider>
-                </RewardProvider>
-              </ServicesProvider>
-            </MasterSafeProvider>
-          </WalletProvider>
-        </PageStateProvider>
-      </StoreProvider>
-=======
+    <ElectronApiProvider>
       <PageStateProvider>
         <WalletProvider>
           <MasterSafeProvider>
@@ -69,11 +36,9 @@
                     <SettingsProvider>
                       {isMounted ? (
                         <ConfigProvider theme={mainTheme}>
-                          <ElectronApiProvider>
-                            <Layout>
-                              <Component {...pageProps} />
-                            </Layout>
-                          </ElectronApiProvider>
+                          <Layout>
+                            <Component {...pageProps} />
+                          </Layout>
                         </ConfigProvider>
                       ) : null}
                     </SettingsProvider>
@@ -84,7 +49,6 @@
           </MasterSafeProvider>
         </WalletProvider>
       </PageStateProvider>
->>>>>>> dc409bce
-    </AppInfoProvider>
+    </ElectronApiProvider>
   );
 }