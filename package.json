{
  "author": "Valory AG",
  "dependencies": {
    "@ant-design/cssinjs": "^1.18.4",
    "@ant-design/icons": "^5.3.0",
    "@fontsource/inter": "^5.0.17",
    "antd": "^5.14.0",
    "child_process": "^1.0.2",
    "cross-env": "^7.0.3",
    "dockerode": "^4.0.2",
    "dotenv": "^16.4.5",
    "ethers": "5.7.2",
    "ethers-multicall": "^0.2.3",
    "lodash": "^4.17.21",
    "next": "^14.2.3",
    "ps-tree": "^1.2.0",
    "react": "^18",
    "react-dom": "^18",
    "sass": "^1.72.0",
    "styled-components": "^6.1.8",
    "sudo-prompt": "9.2.1",
    "usehooks-ts": "^2.14.0"
  },
  "devDependencies": {
    "@electron/notarize": "^2.3.0",
    "concurrently": "^8.2.2",
<<<<<<< HEAD
    "electron": "^30.0.2",
    "electron-builder": "^24.13.3",
=======
    "electron": "29.2.0",
    "electron-builder": "^24.12.0",
>>>>>>> 2d08b2c4
    "eslint": "^8.56.0",
    "eslint-config-prettier": "^9.1.0",
    "eslint-plugin-prettier": "^5.1.3",
    "hardhat": "==2.17.1",
    "net": "^1.0.2",
    "prettier": "^3.2.5"
  },
  "main": "electron/main.js",
  "name": "olas-operate-app",
  "private": true,
  "scripts": {
    "build:frontend": "cd frontend && yarn build && rm -rf ../electron/.next && cp -r .next ../electron/.next && rm -rf ../electron/public && cp -r public ../electron/public",
    "dev:backend": "poetry run python operate/cli.py",
    "dev:frontend": "cd frontend && yarn dev",
    "dev:hardhat": "npx hardhat node",
    "install-deps": "yarn && concurrently \"yarn install:backend\" \"yarn install:frontend\" ",
    "install:backend": "poetry install --no-root",
    "install:frontend": "cd frontend && yarn",
    "lint:frontend": "cd frontend && yarn lint",
    "start:frontend": "cd frontend && yarn start",
    "test:frontend": "cd frontend && yarn test",
    "start": "electron .",
    "build": "rm -rf dist/ && electron-builder build"
  },
  "version": "0.1.0-rc15"
}<|MERGE_RESOLUTION|>--- conflicted
+++ resolved
@@ -24,13 +24,8 @@
   "devDependencies": {
     "@electron/notarize": "^2.3.0",
     "concurrently": "^8.2.2",
-<<<<<<< HEAD
-    "electron": "^30.0.2",
-    "electron-builder": "^24.13.3",
-=======
     "electron": "29.2.0",
     "electron-builder": "^24.12.0",
->>>>>>> 2d08b2c4
     "eslint": "^8.56.0",
     "eslint-config-prettier": "^9.1.0",
     "eslint-plugin-prettier": "^5.1.3",
