--- conflicted
+++ resolved
@@ -13,8 +13,6 @@
  * - use "" (nothing as a suffix) for latest release candidate, for example "0.1.0rc26"
  * - use "alpha" for alpha release, for example "0.1.0rc26-alpha"
  */
-<<<<<<< HEAD
-const OlasMiddlewareVersion = '0.1.0rc66';
 const OperateDirectory = path.join(os.homedir(), '.operate');
 
 // Create operate directory if it doesn't exist
@@ -22,17 +20,7 @@
   fs.mkdirSync(OperateDirectory);
 }
 
-const paths = {
-  OperateDirectory,
-  VenvDir: path.join(OperateDirectory, '.operate', 'venv'),
-  TempDir: path.join(OperateDirectory, '.operate', 'temp'),
-  VersionFile: path.join(OperateDirectory, '.operate', 'version.txt'),
-  LogFile: path.join(OperateDirectory, '.operate', 'logs.txt'),
-  OperateInstallationLog: path.join(os.homedir(), 'operate.log'),
-};
-=======
-const OlasMiddlewareVersion = '0.1.0rc64';
->>>>>>> 19c6b210
+const OlasMiddlewareVersion = '0.1.0rc66';
 
 const Env = {
   ...process.env,
