--- conflicted
+++ resolved
@@ -14,11 +14,7 @@
  * - use "" (nothing as a suffix) for latest release candidate, for example "0.1.0rc26"
  * - use "alpha" for alpha release, for example "0.1.0rc26-alpha"
  */
-<<<<<<< HEAD
 const OlasMiddlewareVersion = '0.1.0rc1';
-=======
-const OlasMiddlewareVersion = '0.1.0rc93';
->>>>>>> d5034514
 
 const Env = {
   ...process.env,
@@ -154,7 +150,6 @@
   process.chdir(cwd);
 }
 
-<<<<<<< HEAD
 function createVirtualEnvUnix(path) {
   runCmdUnix('python3.10', ['-m', 'venv', path]);
 }
@@ -180,7 +175,7 @@
     '-m',
     'pip',
     'install',
-    `pearl-superfest==${OlasMiddlewareVersion}`,
+    `olas-operate-middleware==${OlasMiddlewareVersion}`,
   ]);
 }
 
@@ -190,7 +185,7 @@
     '-m',
     'pip',
     'install',
-    `pearl-superfest==${OlasMiddlewareVersion}`,
+    `olas-operate-middleware==${OlasMiddlewareVersion}`,
     '--force-reinstall',
   ]);
 }
@@ -211,8 +206,6 @@
   });
 }
 
-=======
->>>>>>> d5034514
 function createDirectory(path) {
   if (fs.existsSync(path)) {
     return;
