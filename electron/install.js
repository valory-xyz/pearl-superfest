// Installation helpers.

const https = require('https');
const path = require('path');
const fs = require('fs');
const os = require('os');
const sudo = require('sudo-prompt');
const process = require('process');
const axios = require("axios")

const Docker = require('dockerode');
const { spawnSync } = require('child_process');

<<<<<<< HEAD
/**
 * current version of the pearl release
 * - use "" (nothing as a suffix) for latest release candidate, for example "0.1.0rc26"
 * - use "alpha" for alpha release, for example "0.1.0rc26-alpha"
 */
const OlasMiddlewareVersion = '0.1.0rc26';
=======
const Version = '0.1.0rc34';
>>>>>>> 61568135
const OperateDirectory = `${os.homedir()}/.operate`;
const VenvDir = `${OperateDirectory}/venv`;
const TempDir = `${OperateDirectory}/temp`;
const VersionFile = `${OperateDirectory}/version.txt`;
const LogFile = `${OperateDirectory}/logs.txt`;
const OperateInstallationLog = `${os.homedir()}/operate.log`;
const OperateCmd = `${os.homedir()}/.operate/venv/bin/operate`;
const Env = {
  ...process.env,
  PATH: `${process.env.PATH}:/opt/homebrew/bin:/usr/local/bin`,
};
const SudoOptions = {
  name: 'Pearl',
  env: Env,
};
const TendermintUrls = {
  darwin: {
    x64: "https://github.com/tendermint/tendermint/releases/download/v0.34.19/tendermint_0.34.19_darwin_amd64.tar.gz",
    arm64: "https://github.com/tendermint/tendermint/releases/download/v0.34.19/tendermint_0.34.19_darwin_arm64.tar.gz",
  },
  linux: {
    x64: "https://github.com/tendermint/tendermint/releases/download/v0.34.19/tendermint_0.34.19_linux_amd64.tar.gz",
    arm64: "https://github.com/tendermint/tendermint/releases/download/v0.34.19/tendermint_0.34.19_linux_arm64.tar.gz",
  },
  win32: {
    x64: "https://github.com/tendermint/tendermint/releases/download/v0.34.19/tendermint_0.34.19_windows_amd64.tar.gz",
    arm64: "https://github.com/tendermint/tendermint/releases/download/v0.34.19/tendermint_0.34.19_windows_arm64.tar.gz"
  }
}

function getBinPath(command) {
  return spawnSync('/usr/bin/which', [command], { env: Env })
    .stdout?.toString()
    .trim();
}

function isPackageInstalledUbuntu(package) {
  const result = spawnSync(
    '/usr/bin/bash',
    ['-c', `/usr/bin/apt list --installed | grep -q "^${package}/"`],
    { env: Env },
  );
  return result.status === 0;
}

function appendLog(log) {
  fs.appendFileSync(OperateInstallationLog, `${log}\n`, { encoding: 'utf-8' });
  return log;
}

function runCmdUnix(command, options) {
  fs.appendFileSync(
    OperateInstallationLog,
    `Running ${command} with options ${JSON.stringify(options)}`,
    { encoding: 'utf-8' },
  );
  let bin = getBinPath(command);
  if (!bin) {
    throw new Error(`Command ${command} not found; Path : ${Env.PATH}`);
  }
  let output = spawnSync(bin, options);
  if (output.stdout) {
    appendLog(output.stdout.toString());
  }
  if (output.stderr) {
    appendLog(output.stdout.toString());
  }
  if (output.error) {
    throw new Error(
      `Error running ${command} with options ${options};
            Error: ${output.error}; Stdout: ${output.stdout}; Stderr: ${output.stderr}`,
    );
  }
  return {
    error: output.error,
    stdout: output.stdout?.toString(),
    stderr: output.stderr?.toString(),
  };
}

function runSudoUnix(command, options) {
  let bin = getBinPath(command);
  if (!bin) {
    throw new Error(`Command ${command} not found`);
  }
  return new Promise(function (resolve, _reject) {
    sudo.exec(
      `${bin} ${options}`,
      SudoOptions,
      function (error, stdout, stderr) {
        resolve({
          error: error,
          stdout: stdout,
          stderr: stderr,
        });
      },
    );
  });
}

function isBrewInstalled() {
  return Boolean(getBinPath(getBinPath('brew')));
}

function installBrew() {
  return runCmdUnix('bash', [
    '-c',
    '$(curl -fsSL https://raw.githubusercontent.com/Homebrew/install/HEAD/install.sh)',
  ]);
}

function isTendermintInstalledUnix() {
  return Boolean(getBinPath('tendermint'));
}

async function downloadFile(url, dest) {
  const writer = fs.createWriteStream(dest);
  try {
    const response = await axios({
      url,
      method: 'GET',
      responseType: 'stream'
    });
    response.data.pipe(writer);
    return new Promise((resolve, reject) => {
      writer.on('finish', resolve);
      writer.on('error', reject);
    });
  } catch (err) {
    fs.unlink(dest, () => { }); // Delete the file if there is an error
    console.error('Error downloading the file:', err.message);
  }
}

async function installTendermintUnix() {
  const cwd = process.cwd()
  process.chdir(TempDir)

  console.log(appendLog(`Installing tendermint for ${os.platform()}-${process.arch}`))
  const url = TendermintUrls[os.platform()][process.arch]

  console.log(appendLog(`Downloading ${url}, might take a while...`))
  await downloadFile(url, `${TempDir}/tendermint.tar.gz`)

  console.log(appendLog(`Installing tendermint binary`))
  await runCmdUnix("tar", ["-xvf", "tendermint.tar.gz"])
  await runSudoUnix("install", "tendermint /usr/local/bin")
  process.chdir(cwd)
}


function isDockerInstalledDarwin() {
  return Boolean(getBinPath('docker'));
}

function installDockerDarwin() {
  return runCmdUnix('brew', ['install', 'docker']);
}

function isDockerInstalledUbuntu() {
  return Boolean(getBinPath('docker'));
}

function installDockerUbuntu() {
  return runSudoUnix('bash', `${__dirname}/scripts/install_docker_ubuntu.sh`);
}

function isPythonInstalledDarwin() {
  return Boolean(getBinPath('python3.10'));
}

function installPythonDarwin() {
  return runCmdUnix('brew', ['install', 'python@3.10']);
}

function createVirtualEnvUnix(path) {
  return runCmdUnix('python3.10', ['-m', 'venv', path]);
}

function isPythonInstalledUbuntu() {
  return Boolean(getBinPath('python3.10'));
}

function isGitInstalledUbuntu() {
  return Boolean(getBinPath('git'));
}

function installPythonUbuntu() {
  return runSudoUnix('apt', 'install -y python3.10 python3.10-dev python3-pip');
}

function installGitUbuntu() {
  return runSudoUnix('apt', 'install -y git');
}

function createVirtualEnvUbuntu(path) {
  return runCmdUnix('python3.10', ['-m', 'venv', path]);
}

function installOperatePackageUnix(path) {
  return runCmdUnix(`${path}/venv/bin/python3.10`, [
    '-m',
    'pip',
    'install',
    `olas-operate-middleware==${OlasMiddlewareVersion}`,
  ]);
}

function reInstallOperatePackageUnix(path) {
  console.log(appendLog('Reinstalling pearl CLI'));
  return runCmdUnix(`${path}/venv/bin/python3.10`, [
    '-m',
    'pip',
    'install',
    `olas-operate-middleware==${OlasMiddlewareVersion}`,
    '--force-reinstall',
  ]);
}

function installOperateCli(path) {
  let installPath = `${path}/operate`;
  if (fs.existsSync(installPath)) {
    fs.rmSync(installPath);
  }
  return new Promise((resolve, _reject) => {
    fs.copyFile(
      `${OperateDirectory}/venv/bin/operate`,
      installPath,
      function (error, _stdout, _stderr) {
        resolve(!error);
      },
    );
  });
}

function createDirectory(path) {
  if (fs.existsSync(path)) {
    return;
  }
  return new Promise((resolve, _reject) => {
    fs.mkdir(path, { recursive: true }, (error) => {
      resolve(!error);
    });
  });
}

function writeVersion() {
  fs.writeFileSync(VersionFile, OlasMiddlewareVersion);
}

function versionBumpRequired() {
  if (!fs.existsSync(VersionFile)) {
    return true;
  }
  const olasMiddlewareVersionInFile = fs.readFileSync(VersionFile).toString();
  return olasMiddlewareVersionInFile != OlasMiddlewareVersion;
}

function removeLogFile() {
  if (fs.existsSync(LogFile)) {
    fs.rmSync(LogFile);
  }
}

function removeInstallationLogFile() {
  if (fs.existsSync(OperateInstallationLog)) {
    fs.rmSync(OperateInstallationLog);
  }
}

/*******************************/
// NOTE: "Installing" is string matched in loading.html to detect installation
/*******************************/

async function setupDarwin(ipcChannel) {
  removeInstallationLogFile();
  console.log(appendLog('Checking brew installation'));
  if (!isBrewInstalled()) {
    ipcChannel.send('response', 'Installing Pearl Daemon');
    console.log(appendLog('Installing brew'));
    installBrew();
  }

  console.log(appendLog('Checking python installation'));
  if (!isPythonInstalledDarwin()) {
    ipcChannel.send('response', 'Installing Pearl Daemon');
    console.log(appendLog('Installing python'));
    installPythonDarwin();
  }

  console.log(appendLog('Creating required directories'));
  await createDirectory(`${OperateDirectory}`);
  await createDirectory(`${OperateDirectory}/temp`);

  console.log(appendLog('Checking tendermint installation'));
  if (!isTendermintInstalledUnix()) {
    ipcChannel.send('response', 'Installing Pearl Daemon');
    console.log(appendLog('Installing tendermint'));
    await installTendermintUnix()
  }

  if (!fs.existsSync(VenvDir)) {
    ipcChannel.send('response', 'Installing Pearl Daemon');
    console.log(appendLog('Creating virtual environment'));
    createVirtualEnvUnix(VenvDir);

    console.log(appendLog('Installing pearl backend'));
    installOperatePackageUnix(OperateDirectory);
  }

  console.log(appendLog('Checking if upgrade is required'));
  if (versionBumpRequired()) {
    console.log(
      appendLog(`Upgrading pearl daemon to ${OlasMiddlewareVersion}`),
    );
    reInstallOperatePackageUnix(OperateDirectory);
    writeVersion();
    removeLogFile();
  }

  if (!fs.existsSync(`${OperateDirectory}/venv/bin/operate`)) {
    reInstallOperatePackageUnix(OperateDirectory);
  }

  console.log(appendLog('Installing pearl CLI'));
  await installOperateCli('/opt/homebrew/bin/operate');
}

// TODO: Add Tendermint installation
async function setupUbuntu(ipcChannel) {
  removeInstallationLogFile();

  console.log(appendLog('Checking python installation'));
  if (!isPythonInstalledUbuntu()) {
    ipcChannel.send('response', 'Installing Pearl Daemon');
    console.log(appendLog('Installing Python'));
    await installPythonUbuntu(OperateDirectory);
  }

  console.log(appendLog('Checking git installation'));
  if (!isGitInstalledUbuntu()) {
    ipcChannel.send('response', 'Installing Pearl Daemon');
    console.log(appendLog('Installing git'));
    await installGitUbuntu(OperateDirectory);
  }

  console.log(appendLog('Creating required directories'));
  await createDirectory(`${OperateDirectory}`);
  await createDirectory(`${OperateDirectory}/temp`);

  console.log(appendLog('Checking tendermint installation'));
  if (!isTendermintInstalledUnix()) {
    ipcChannel.send('response', 'Installing Pearl Daemon');
    console.log(appendLog('Installing tendermint'));
    await installTendermintUnix()
  }

  if (!fs.existsSync(VenvDir)) {
    ipcChannel.send('response', 'Installing Pearl Daemon');
    console.log(appendLog('Creating virtual environment'));
    createVirtualEnvUnix(VenvDir);

    console.log(appendLog('Installing pearl backend'));
    installOperatePackageUnix(OperateDirectory);
  }

  console.log(appendLog('Checking if upgrade is required'));
  if (versionBumpRequired()) {
    console.log(
      appendLog(`Upgrading pearl daemon to ${OlasMiddlewareVersion}`),
    );
    reInstallOperatePackageUnix(OperateDirectory);
    writeVersion();
    removeLogFile();
  }

  if (!fs.existsSync(`${OperateDirectory}/venv/bin/operate`)) {
    reInstallOperatePackageUnix(OperateDirectory);
  }

  console.log(appendLog('Installing pearl CLI'));
  await installOperateCli('/usr/local/bin');
}

async function startDocker(ipcChannel) {
  const docker = new Docker();
  let running = await new Promise((resolve, reject) => {
    docker.ping((err) => {
      resolve(!err);
    });
  });
  if (!running) {
    console.log(appendLog('Starting docker'));
    ipcChannel.send('response', 'Starting docker');
    if (process.platform == 'darwin') {
      runCmdUnix('open', ['-a', 'Docker']);
    } else if (process.platform == 'win32') {
      // TODO
    } else {
      runSudoUnix('sudo', ['service', 'docker', 'restart']);
    }
  }
  while (!running) {
    running = await new Promise((resolve, reject) => {
      docker.ping((err) => {
        resolve(!err);
      });
    });
  }
}

module.exports = {
  setupDarwin,
  startDocker,
  setupUbuntu,
  OperateDirectory,
  OperateCmd,
  Env,
  dirs: {
    VersionFile,
    LogFile,
    OperateInstallationLog,
  },
};<|MERGE_RESOLUTION|>--- conflicted
+++ resolved
@@ -11,16 +11,12 @@
 const Docker = require('dockerode');
 const { spawnSync } = require('child_process');
 
-<<<<<<< HEAD
 /**
  * current version of the pearl release
  * - use "" (nothing as a suffix) for latest release candidate, for example "0.1.0rc26"
  * - use "alpha" for alpha release, for example "0.1.0rc26-alpha"
  */
-const OlasMiddlewareVersion = '0.1.0rc26';
-=======
-const Version = '0.1.0rc34';
->>>>>>> 61568135
+const OlasMiddlewareVersion = '0.1.0rc34';
 const OperateDirectory = `${os.homedir()}/.operate`;
 const VenvDir = `${OperateDirectory}/venv`;
 const TempDir = `${OperateDirectory}/temp`;
