--- conflicted
+++ resolved
@@ -2,17 +2,10 @@
   provider: 'github',
   owner: 'valory-xyz',
   repo: 'olas-operate-app',
-<<<<<<< HEAD
-  token: process.env.GH_TOKEN,
-  private: false,
-  publishAutoUpdate: true,
-  releaseType: 'draft',
-=======
   releaseType: 'draft',
   token: process.env.GH_TOKEN,
   private: false,
   publishAutoUpdate: false,
->>>>>>> 61568135
 };
 
 module.exports = { publishOptions };